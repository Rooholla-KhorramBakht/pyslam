import numpy as np
from liegroups import SE3
from pyslam.utils import stackmul
from numba import guvectorize, float64
se3_odot_shape = np.empty(6)


@guvectorize([(float64[:], float64[:], float64[:, :])],
             '(n),(m)->(n,m)', nopython=True, cache=True, target='parallel')
def fast_se3_odot(vec, junk, out):
    out[0, 0] = 1.
    out[0, 1] = 0.
    out[0, 2] = 0.
    out[0, 3] = 0.
    out[0, 4] = vec[2]
    out[0, 5] = -vec[1]
    out[1, 0] = 0.
    out[1, 1] = 1.
    out[1, 2] = 0.
    out[1, 3] = -vec[2]
    out[1, 4] = 0.
    out[1, 5] = vec[0]
    out[2, 0] = 0.
    out[2, 1] = 0.
    out[2, 2] = 1.
    out[2, 3] = vec[1]
    out[2, 4] = -vec[0]
    out[2, 5] = 0.

# @guvectorize([(float64[:], float64[:], float64[:, :])],
#              '(n),(m)->(n,m)', nopython=True, cache=True, target='parallel')
# def fast_stiffness_reweight(stiffness, reweight, out):


class ReprojectionMotionOnlyResidual:
    """Frame to frame reprojection error for any kind of camera."""

    def __init__(self, camera, obs_1, obs_2, stiffness):
        self.camera = camera
        self.obs_1 = obs_1
        self.obs_2 = obs_2
        self.stiffness = stiffness

    def evaluate(self, params, compute_jacobians=None):
        """ This is my docstring. """
        T_cam2_cam1 = params[0]
        pt_cam1 = self.camera.triangulate(self.obs_1)
        pt_cam2 = T_cam2_cam1.dot(pt_cam1)

        if compute_jacobians:
            jacobians = [None for _ in enumerate(params)]

            predicted_obs, cam_jacobian = self.camera.project(
                pt_cam2, compute_jacobians=True)

            residual = np.dot(self.stiffness, predicted_obs - self.obs_2)

            if compute_jacobians[0]:
                jacobians[0] = np.dot(self.stiffness,
                                      cam_jacobian.dot(SE3.odot(pt_cam2)))

            return residual, jacobians

        residual = np.dot(self.stiffness,
                          self.camera.project(pt_cam2) - self.obs_2)
        return residual


class ReprojectionMotionOnlyBatchResidual:
    """Frame to frame reprojection error with batch jacobians (for multiple reprojections)."""

    def __init__(self, camera, obs_1, obs_2, stiffness):
        self.camera = camera
        self.obs_1 = obs_1
        self.obs_2 = obs_2
        self.stiffness = stiffness
        self.pt_cam1 = self.camera.triangulate(self.obs_1)
        self.num_pts = len(self.obs_1)

    def evaluate(self, params, compute_jacobians=None):
        """ """
        T_cam2_cam1 = params[0]
        pt_cam2 = T_cam2_cam1.dot(self.pt_cam1)

        if compute_jacobians:
            jacobians = [None for _ in enumerate(params)]

            predicted_obs, cam_jacobians = self.camera.project(
                pt_cam2, compute_jacobians=True)

            residual = np.reshape(
                self.stiffness.dot((predicted_obs - self.obs_2).T),
                3 * self.num_pts, order='F')

            if compute_jacobians[0]:
                odot_pt_cam2 = fast_se3_odot(pt_cam2, se3_odot_shape)
                inner_jacob = stackmul(cam_jacobians, odot_pt_cam2)

                # We must multiply all the Jacobians by a stiffness matrix
                # Repeat the stiffness matrix (3,3) into a (N,3,3) matrix
                stiffness_repeats = np.asarray([self.stiffness] * self.num_pts)

<<<<<<< HEAD
                #We must multiply all the Jacobians by a stiffness matrix
                stiffness_repeats = np.asarray([self.stiffness]*self.num_pts) #Repeat the stiffness matrix (3,3) into a (N,3,3) matrix

                #Optional: reweight stiffness according to KITTI heuristic                
                #reweights = 1/np.sqrt(np.abs(self.obs_2[:,0] -  self.camera.cu)/self.camera.cu + 0.05)
                #stiffness_repeats = np.multiply(stiffness_repeats, np.reshape(reweights, [self.num_pts,1,1]))
=======
                # Optional: reweight stiffness according to KITTI heuristic
                reweights = 1 / \
                    np.sqrt(
                        np.abs(self.obs_2[:, 0] - self.camera.cu) / self.camera.cu + 0.05)
                stiffness_repeats = np.multiply(
                    stiffness_repeats, np.reshape(reweights, [self.num_pts, 1, 1]))
>>>>>>> 3777ab80

                jacob = stackmul(stiffness_repeats, inner_jacob)

                # Reshape back into a (3*N, 6) Jacobian
                jacobians[0] = np.reshape(jacob, [3 * self.num_pts, 6])

            return residual, jacobians

        # Multiply (3,3) by (3,N), and then reshape to get a (3*N,) array
        residual = np.reshape(
            self.stiffness.dot((self.camera.project(pt_cam2) - self.obs_2).T),
            3 * self.num_pts, order='F')

        return residual


class ReprojectionTranslationOnlyBatchResidual:
    """Frame to frame reprojection error with batch jacobians and (for multiple reprojections) for translation only."""

    def __init__(self, camera, obs_1, obs_2, C_21, stiffness):
        self.camera = camera
        self.obs_1 = obs_1
        self.obs_2 = obs_2
        self.C_21 = C_21
        self.stiffness = stiffness
        self.pt_cam1 = self.camera.triangulate(self.obs_1)
        self.num_pts = len(self.obs_1)

    def evaluate(self, params, compute_jacobians=None):
        """ """
       # t_21_1 = params[0]
       # T_cam2_cam1 = SE3(rot=self.C_21, trans=-1*self.C_21.as_matrix().dot(t_21_1))
        t_12_2 = params[0]
        T_cam2_cam1 = SE3(rot=self.C_21, trans=t_12_2)
        pt_cam2 = T_cam2_cam1.dot(self.pt_cam1)

        if compute_jacobians:
            jacobians = [None for _ in enumerate(params)]

            predicted_obs, cam_jacobians = self.camera.project(
                pt_cam2, compute_jacobians=True)

            residual = np.reshape(
                self.stiffness.dot((predicted_obs - self.obs_2).T),
                3 * self.num_pts, order='F')

            if compute_jacobians[0]:
                # C_21_repeats = np.asarray([-1*self.C_21.as_matrix()]*self.num_pts) #Repeat the jacobian matrix (3,3) into a (N,3,3) matrix
                #inner_jacob = stackmul(cam_jacobians, C_21_repeats)
                inner_jacob = cam_jacobians
                # We must multiply all the Jacobians by a stiffness matrix
                # Repeat the stiffness matrix (3,3) into a (N,3,3) matrix
                stiffness_repeats = np.asarray([self.stiffness] * self.num_pts)
                jacob = stackmul(stiffness_repeats, inner_jacob)

                # Reshape back into a (3*N, 3) Jacobian
                jacobians[0] = np.reshape(jacob, [3 * self.num_pts, 3])

            return residual, jacobians

        # Multiply (3,3) by (3,N), and then reshape to get a (3*N,) array
        residual = np.reshape(
            self.stiffness.dot((self.camera.project(pt_cam2) - self.obs_2).T),
            3 * self.num_pts, order='F')

        return residual<|MERGE_RESOLUTION|>--- conflicted
+++ resolved
@@ -100,21 +100,12 @@
                 # Repeat the stiffness matrix (3,3) into a (N,3,3) matrix
                 stiffness_repeats = np.asarray([self.stiffness] * self.num_pts)
 
-<<<<<<< HEAD
-                #We must multiply all the Jacobians by a stiffness matrix
-                stiffness_repeats = np.asarray([self.stiffness]*self.num_pts) #Repeat the stiffness matrix (3,3) into a (N,3,3) matrix
-
-                #Optional: reweight stiffness according to KITTI heuristic                
-                #reweights = 1/np.sqrt(np.abs(self.obs_2[:,0] -  self.camera.cu)/self.camera.cu + 0.05)
-                #stiffness_repeats = np.multiply(stiffness_repeats, np.reshape(reweights, [self.num_pts,1,1]))
-=======
                 # Optional: reweight stiffness according to KITTI heuristic
                 reweights = 1 / \
                     np.sqrt(
                         np.abs(self.obs_2[:, 0] - self.camera.cu) / self.camera.cu + 0.05)
                 stiffness_repeats = np.multiply(
                     stiffness_repeats, np.reshape(reweights, [self.num_pts, 1, 1]))
->>>>>>> 3777ab80
 
                 jacob = stackmul(stiffness_repeats, inner_jacob)
 
